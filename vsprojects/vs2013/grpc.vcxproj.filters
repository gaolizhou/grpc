--- conflicted
+++ resolved
@@ -100,24 +100,9 @@
     <ClCompile Include="..\..\src\core\compression\message_compress.c">
       <Filter>src\core\compression</Filter>
     </ClCompile>
-<<<<<<< HEAD
-=======
     <ClCompile Include="..\..\src\core\debug\trace.c">
       <Filter>src\core\debug</Filter>
     </ClCompile>
-    <ClCompile Include="..\..\src\core\httpcli\format_request.c">
-      <Filter>src\core\httpcli</Filter>
-    </ClCompile>
-    <ClCompile Include="..\..\src\core\httpcli\httpcli.c">
-      <Filter>src\core\httpcli</Filter>
-    </ClCompile>
-    <ClCompile Include="..\..\src\core\httpcli\httpcli_security_context.c">
-      <Filter>src\core\httpcli</Filter>
-    </ClCompile>
-    <ClCompile Include="..\..\src\core\httpcli\parser.c">
-      <Filter>src\core\httpcli</Filter>
-    </ClCompile>
->>>>>>> fb7db9d6
     <ClCompile Include="..\..\src\core\iomgr\alarm.c">
       <Filter>src\core\iomgr</Filter>
     </ClCompile>
@@ -452,24 +437,9 @@
     <ClInclude Include="..\..\src\core\compression\message_compress.h">
       <Filter>src\core\compression</Filter>
     </ClInclude>
-<<<<<<< HEAD
-=======
     <ClInclude Include="..\..\src\core\debug\trace.h">
       <Filter>src\core\debug</Filter>
     </ClInclude>
-    <ClInclude Include="..\..\src\core\httpcli\format_request.h">
-      <Filter>src\core\httpcli</Filter>
-    </ClInclude>
-    <ClInclude Include="..\..\src\core\httpcli\httpcli.h">
-      <Filter>src\core\httpcli</Filter>
-    </ClInclude>
-    <ClInclude Include="..\..\src\core\httpcli\httpcli_security_context.h">
-      <Filter>src\core\httpcli</Filter>
-    </ClInclude>
-    <ClInclude Include="..\..\src\core\httpcli\parser.h">
-      <Filter>src\core\httpcli</Filter>
-    </ClInclude>
->>>>>>> fb7db9d6
     <ClInclude Include="..\..\src\core\iomgr\alarm.h">
       <Filter>src\core\iomgr</Filter>
     </ClInclude>

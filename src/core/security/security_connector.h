--- conflicted
+++ resolved
@@ -40,14 +40,7 @@
 
 /* --- status enum. --- */
 
-<<<<<<< HEAD
-typedef enum {
-  GRPC_SECURITY_OK = 0,
-  GRPC_SECURITY_ERROR
-} grpc_security_status;
-=======
 typedef enum { GRPC_SECURITY_OK = 0, GRPC_SECURITY_ERROR } grpc_security_status;
->>>>>>> b47eab53
 
 /* --- URL schemes. --- */
 

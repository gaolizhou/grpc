/*
 *
 * Copyright 2015, Google Inc.
 * All rights reserved.
 *
 * Redistribution and use in source and binary forms, with or without
 * modification, are permitted provided that the following conditions are
 * met:
 *
 *     * Redistributions of source code must retain the above copyright
 * notice, this list of conditions and the following disclaimer.
 *     * Redistributions in binary form must reproduce the above
 * copyright notice, this list of conditions and the following disclaimer
 * in the documentation and/or other materials provided with the
 * distribution.
 *     * Neither the name of Google Inc. nor the names of its
 * contributors may be used to endorse or promote products derived from
 * this software without specific prior written permission.
 *
 * THIS SOFTWARE IS PROVIDED BY THE COPYRIGHT HOLDERS AND CONTRIBUTORS
 * "AS IS" AND ANY EXPRESS OR IMPLIED WARRANTIES, INCLUDING, BUT NOT
 * LIMITED TO, THE IMPLIED WARRANTIES OF MERCHANTABILITY AND FITNESS FOR
 * A PARTICULAR PURPOSE ARE DISCLAIMED. IN NO EVENT SHALL THE COPYRIGHT
 * OWNER OR CONTRIBUTORS BE LIABLE FOR ANY DIRECT, INDIRECT, INCIDENTAL,
 * SPECIAL, EXEMPLARY, OR CONSEQUENTIAL DAMAGES (INCLUDING, BUT NOT
 * LIMITED TO, PROCUREMENT OF SUBSTITUTE GOODS OR SERVICES; LOSS OF USE,
 * DATA, OR PROFITS; OR BUSINESS INTERRUPTION) HOWEVER CAUSED AND ON ANY
 * THEORY OF LIABILITY, WHETHER IN CONTRACT, STRICT LIABILITY, OR TORT
 * (INCLUDING NEGLIGENCE OR OTHERWISE) ARISING IN ANY WAY OUT OF THE USE
 * OF THIS SOFTWARE, EVEN IF ADVISED OF THE POSSIBILITY OF SUCH DAMAGE.
 *
 */

#include "test/core/end2end/end2end_tests.h"

#include <stdio.h>
#include <string.h>

#include <grpc/grpc_security.h>
#include <grpc/byte_buffer.h>
#include <grpc/support/alloc.h>
#include <grpc/support/log.h>
#include <grpc/support/time.h>
#include <grpc/support/useful.h>
#include "test/core/end2end/cq_verifier.h"
#include "src/core/security/credentials.h"
#include "src/core/support/string.h"

static const char iam_token[] = "token";
static const char iam_selector[] = "selector";
static const char overridden_iam_token[] = "overridden_token";
static const char overridden_iam_selector[] = "overridden_selector";

typedef enum {
  NONE,
  OVERRIDE,
  DESTROY
} override_mode;

enum { TIMEOUT = 200000 };

static void *tag(gpr_intptr t) { return (void *)t; }

static grpc_end2end_test_fixture begin_test(grpc_end2end_test_config config,
                                            const char *test_name,
                                            grpc_channel_args *client_args,
                                            grpc_channel_args *server_args) {
  grpc_end2end_test_fixture f;
  gpr_log(GPR_INFO, "%s/%s", test_name, config.name);
  f = config.create_fixture(client_args, server_args);
  config.init_client(&f, client_args);
  config.init_server(&f, server_args);
  return f;
}

static gpr_timespec n_seconds_time(int n) {
  return GRPC_TIMEOUT_SECONDS_TO_DEADLINE(n);
}

static gpr_timespec five_seconds_time(void) { return n_seconds_time(5); }

static void drain_cq(grpc_completion_queue *cq) {
  grpc_event ev;
  do {
    ev = grpc_completion_queue_next(cq, five_seconds_time());
  } while (ev.type != GRPC_QUEUE_SHUTDOWN);
}

static void shutdown_server(grpc_end2end_test_fixture *f) {
  if (!f->server) return;
  grpc_server_shutdown(f->server);
  grpc_server_destroy(f->server);
  f->server = NULL;
}

static void shutdown_client(grpc_end2end_test_fixture *f) {
  if (!f->client) return;
  grpc_channel_destroy(f->client);
  f->client = NULL;
}

static void end_test(grpc_end2end_test_fixture *f) {
  shutdown_server(f);
  shutdown_client(f);

  grpc_completion_queue_shutdown(f->server_cq);
  drain_cq(f->server_cq);
  grpc_completion_queue_destroy(f->server_cq);
  grpc_completion_queue_shutdown(f->client_cq);
  drain_cq(f->client_cq);
  grpc_completion_queue_destroy(f->client_cq);
}

static void test_call_creds_failure(grpc_end2end_test_config config) {
  grpc_call *c;
  grpc_credentials *creds = NULL;
  grpc_end2end_test_fixture f = begin_test(config, __FUNCTION__, NULL, NULL);
  gpr_timespec deadline = five_seconds_time();
  c = grpc_channel_create_call(f.client, f.client_cq, "/foo",
                               "foo.test.google.fr", deadline);
  GPR_ASSERT(c);

  /* Try with credentials unfit to be set on a call (channel creds). */
  creds = grpc_fake_transport_security_credentials_create();
  GPR_ASSERT(grpc_call_set_credentials(c, creds) != GRPC_CALL_OK);
  grpc_credentials_release(creds);

  end_test(&f);
  config.tear_down_data(&f);
}

static void request_response_with_payload_and_call_creds(
    const char *test_name, grpc_end2end_test_config config,
    override_mode mode) {
  grpc_call *c;
  grpc_call *s;
  gpr_slice request_payload_slice = gpr_slice_from_copied_string("hello world");
  gpr_slice response_payload_slice = gpr_slice_from_copied_string("hello you");
  grpc_byte_buffer *request_payload =
      grpc_byte_buffer_create(&request_payload_slice, 1);
  grpc_byte_buffer *response_payload =
      grpc_byte_buffer_create(&response_payload_slice, 1);
  gpr_timespec deadline = five_seconds_time();

  grpc_end2end_test_fixture f = begin_test(config, test_name, NULL, NULL);
  cq_verifier *v_client = cq_verifier_create(f.client_cq);
  cq_verifier *v_server = cq_verifier_create(f.server_cq);
  grpc_op ops[6];
  grpc_op *op;
  grpc_metadata_array initial_metadata_recv;
  grpc_metadata_array trailing_metadata_recv;
  grpc_metadata_array request_metadata_recv;
  grpc_byte_buffer *request_payload_recv = NULL;
  grpc_byte_buffer *response_payload_recv = NULL;
  grpc_call_details call_details;
  grpc_status_code status;
  char *details = NULL;
  size_t details_capacity = 0;
  int was_cancelled = 2;
  grpc_credentials *creds = NULL;

  c = grpc_channel_create_call(f.client, f.client_cq, "/foo",
                               "foo.test.google.fr", deadline);
  GPR_ASSERT(c);
  creds = grpc_iam_credentials_create(iam_token, iam_selector);
  GPR_ASSERT(creds != NULL);
  GPR_ASSERT(grpc_call_set_credentials(c, creds) == GRPC_CALL_OK);
  switch (mode) {
    case NONE:
      break;
    case OVERRIDE:
      grpc_credentials_release(creds);
      creds = grpc_iam_credentials_create(overridden_iam_token,
                                          overridden_iam_selector);
      GPR_ASSERT(creds != NULL);
      GPR_ASSERT(grpc_call_set_credentials(c, creds) == GRPC_CALL_OK);
      break;
    case DESTROY:
      GPR_ASSERT(grpc_call_set_credentials(c, NULL) == GRPC_CALL_OK);
      break;
  }
  grpc_credentials_release(creds);

  grpc_metadata_array_init(&initial_metadata_recv);
  grpc_metadata_array_init(&trailing_metadata_recv);
  grpc_metadata_array_init(&request_metadata_recv);
  grpc_call_details_init(&call_details);

  op = ops;
  op->op = GRPC_OP_SEND_INITIAL_METADATA;
  op->data.send_initial_metadata.count = 0;
  op++;
  op->op = GRPC_OP_SEND_MESSAGE;
  op->data.send_message = request_payload;
  op++;
  op->op = GRPC_OP_SEND_CLOSE_FROM_CLIENT;
  op++;
  op->op = GRPC_OP_RECV_INITIAL_METADATA;
  op->data.recv_initial_metadata = &initial_metadata_recv;
  op++;
  op->op = GRPC_OP_RECV_MESSAGE;
  op->data.recv_message = &response_payload_recv;
  op++;
  op->op = GRPC_OP_RECV_STATUS_ON_CLIENT;
  op->data.recv_status_on_client.trailing_metadata = &trailing_metadata_recv;
  op->data.recv_status_on_client.status = &status;
  op->data.recv_status_on_client.status_details = &details;
  op->data.recv_status_on_client.status_details_capacity = &details_capacity;
  op++;
  GPR_ASSERT(GRPC_CALL_OK == grpc_call_start_batch(c, ops, op - ops, tag(1)));

  GPR_ASSERT(GRPC_CALL_OK == grpc_server_request_call(f.server, &s,
                                                      &call_details,
                                                      &request_metadata_recv,
<<<<<<< HEAD
                                                      f.server_cq, tag(101)));
  cq_expect_completion(v_server, tag(101), 1);
=======
                                                      f.server_cq, f.server_cq, 
                                                      tag(101)));
  cq_expect_completion(v_server, tag(101), GRPC_OP_OK);
>>>>>>> a468c366
  cq_verify(v_server);

  /* Cannot set creds on the server call object. */
  GPR_ASSERT(grpc_call_set_credentials(s, NULL) != GRPC_CALL_OK);

  op = ops;
  op->op = GRPC_OP_SEND_INITIAL_METADATA;
  op->data.send_initial_metadata.count = 0;
  op++;
  op->op = GRPC_OP_SEND_MESSAGE;
  op->data.send_message = response_payload;
  op++;
  op->op = GRPC_OP_SEND_STATUS_FROM_SERVER;
  op->data.send_status_from_server.trailing_metadata_count = 0;
  op->data.send_status_from_server.status = GRPC_STATUS_OK;
  op->data.send_status_from_server.status_details = "xyz";
  op++;
  op->op = GRPC_OP_RECV_MESSAGE;
  op->data.recv_message = &request_payload_recv;
  op++;
  op->op = GRPC_OP_RECV_CLOSE_ON_SERVER;
  op->data.recv_close_on_server.cancelled = &was_cancelled;
  op++;
  GPR_ASSERT(GRPC_CALL_OK == grpc_call_start_batch(s, ops, op - ops, tag(102)));

  cq_expect_completion(v_server, tag(102), 1);
  cq_verify(v_server);

  cq_expect_completion(v_client, tag(1), 1);
  cq_verify(v_client);

  GPR_ASSERT(status == GRPC_STATUS_OK);
  GPR_ASSERT(0 == strcmp(details, "xyz"));
  GPR_ASSERT(0 == strcmp(call_details.method, "/foo"));
  GPR_ASSERT(0 == strcmp(call_details.host, "foo.test.google.fr"));
  GPR_ASSERT(was_cancelled == 0);
  GPR_ASSERT(byte_buffer_eq_string(request_payload_recv, "hello world"));
  GPR_ASSERT(byte_buffer_eq_string(response_payload_recv, "hello you"));

  switch (mode) {
    case NONE:
      GPR_ASSERT(contains_metadata(&request_metadata_recv,
                                   GRPC_IAM_AUTHORIZATION_TOKEN_METADATA_KEY,
                                   iam_token));
      GPR_ASSERT(contains_metadata(&request_metadata_recv,
                                   GRPC_IAM_AUTHORITY_SELECTOR_METADATA_KEY,
                                   iam_selector));
      break;
    case OVERRIDE:
      GPR_ASSERT(contains_metadata(&request_metadata_recv,
                                   GRPC_IAM_AUTHORIZATION_TOKEN_METADATA_KEY,
                                   overridden_iam_token));
      GPR_ASSERT(contains_metadata(&request_metadata_recv,
                                   GRPC_IAM_AUTHORITY_SELECTOR_METADATA_KEY,
                                   overridden_iam_selector));
      break;
    case DESTROY:
      GPR_ASSERT(!contains_metadata(&request_metadata_recv,
                                    GRPC_IAM_AUTHORIZATION_TOKEN_METADATA_KEY,
                                    iam_token));
      GPR_ASSERT(!contains_metadata(&request_metadata_recv,
                                    GRPC_IAM_AUTHORITY_SELECTOR_METADATA_KEY,
                                    iam_selector));
      GPR_ASSERT(!contains_metadata(&request_metadata_recv,
                                    GRPC_IAM_AUTHORIZATION_TOKEN_METADATA_KEY,
                                    overridden_iam_token));
      GPR_ASSERT(!contains_metadata(&request_metadata_recv,
                                    GRPC_IAM_AUTHORITY_SELECTOR_METADATA_KEY,
                                    overridden_iam_selector));
      break;
  }

  gpr_free(details);
  grpc_metadata_array_destroy(&initial_metadata_recv);
  grpc_metadata_array_destroy(&trailing_metadata_recv);
  grpc_metadata_array_destroy(&request_metadata_recv);
  grpc_call_details_destroy(&call_details);

  grpc_call_destroy(c);
  grpc_call_destroy(s);

  cq_verifier_destroy(v_client);
  cq_verifier_destroy(v_server);

  grpc_byte_buffer_destroy(request_payload);
  grpc_byte_buffer_destroy(response_payload);
  grpc_byte_buffer_destroy(request_payload_recv);
  grpc_byte_buffer_destroy(response_payload_recv);

  end_test(&f);
  config.tear_down_data(&f);
}

void test_request_response_with_payload_and_call_creds(
    grpc_end2end_test_config config) {
  request_response_with_payload_and_call_creds(__FUNCTION__, config, NONE);
}

void test_request_response_with_payload_and_overridden_call_creds(
    grpc_end2end_test_config config) {
  request_response_with_payload_and_call_creds(__FUNCTION__, config, OVERRIDE);
}

void test_request_response_with_payload_and_deleted_call_creds(
    grpc_end2end_test_config config) {
  request_response_with_payload_and_call_creds(__FUNCTION__, config, DESTROY);
}

void grpc_end2end_tests(grpc_end2end_test_config config) {
  if (config.feature_mask & FEATURE_MASK_SUPPORTS_PER_CALL_CREDENTIALS) {
    test_call_creds_failure(config);
    test_request_response_with_payload_and_call_creds(config);
    test_request_response_with_payload_and_overridden_call_creds(config);
    test_request_response_with_payload_and_deleted_call_creds(config);
  }
}
<|MERGE_RESOLUTION|>--- conflicted
+++ resolved
@@ -212,18 +212,13 @@
   GPR_ASSERT(GRPC_CALL_OK == grpc_server_request_call(f.server, &s,
                                                       &call_details,
                                                       &request_metadata_recv,
-<<<<<<< HEAD
-                                                      f.server_cq, tag(101)));
-  cq_expect_completion(v_server, tag(101), 1);
-=======
                                                       f.server_cq, f.server_cq, 
                                                       tag(101)));
-  cq_expect_completion(v_server, tag(101), GRPC_OP_OK);
->>>>>>> a468c366
+  cq_expect_completion(v_server, tag(101), 1);
   cq_verify(v_server);
 
   /* Cannot set creds on the server call object. */
-  GPR_ASSERT(grpc_call_set_credentials(s, NULL) != GRPC_CALL_OK);
+  GPR_ASSERT(!grpc_call_set_credentials(s, NULL));
 
   op = ops;
   op->op = GRPC_OP_SEND_INITIAL_METADATA;
